--- conflicted
+++ resolved
@@ -67,7 +67,15 @@
 		requestLabels,
 	)
 
-<<<<<<< HEAD
+	reportsLabels = []string{"pod"}
+	reportsTotal  = prometheus.NewCounterVec(
+		prometheus.CounterOpts{
+			Name: reportsMetric,
+			Help: "Total number of telemetry reports received",
+		},
+		reportsLabels,
+	)
+
 	promLatencyBuckets = append(append(append(append(append(
 		prometheus.LinearBuckets(1, 1, 5),
 		prometheus.LinearBuckets(10, 10, 5)...),
@@ -83,15 +91,6 @@
 			Buckets: promLatencyBuckets,
 		},
 		[]string{"query", "range", "step"},
-=======
-	reportsLabels = []string{"pod"}
-	reportsTotal = prometheus.NewCounterVec(
-		prometheus.CounterOpts{
-			Name: reportsMetric,
-			Help: "Total number of telemetry reports received",
-		},
-		reportsLabels,
->>>>>>> 55220436
 	)
 )
 
@@ -99,11 +98,8 @@
 	prometheus.MustRegister(requestsTotal)
 	prometheus.MustRegister(responsesTotal)
 	prometheus.MustRegister(responseLatency)
-<<<<<<< HEAD
 	prometheus.MustRegister(promLatency)
-=======
 	prometheus.MustRegister(reportsTotal)
->>>>>>> 55220436
 }
 
 type (
@@ -230,12 +226,8 @@
 	} else {
 		// single data point (aka summary) query
 
-<<<<<<< HEAD
 		defer timeTrack(time.Now(), req.Query, v1.Range{})
-		res, err := s.prometheusAPI.Query(ctx, req.Query, time.Time{})
-=======
 		res, err := s.prometheusAPI.Query(ctx, req.Query, end)
->>>>>>> 55220436
 		if err != nil {
 			log.Errorf("Query(%+v, %+v) failed with: %+v", req.Query, end, err)
 			return nil, err
@@ -267,7 +259,7 @@
 	// report from that instance.
 	reports := make(map[string]time.Time)
 	// Query Prometheus for reports in the last 30 seconds.
-	res, err := s.prometheusAPI.Query(ctx, reportsMetric + "[30s]", time.Time{})
+	res, err := s.prometheusAPI.Query(ctx, reportsMetric+"[30s]", time.Time{})
 	if err != nil {
 		return nil, err
 	}
